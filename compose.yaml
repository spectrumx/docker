--- conflicted
+++ resolved
@@ -39,25 +39,6 @@
       - ./mosquitto:/etc/mosquitto
       - ./mosquitto/mosquitto.conf:/mosquitto/config/mosquitto.conf
 
-<<<<<<< HEAD
-=======
-  mqtt-ssh-tunnel:
-    image: randyherban/base-image:latest
-    container_name: mqtt_ssh_tunnel
-    ports:
-      - "8083:8083"
-    restart: unless-stopped
-    volumes:
-      - /opt/radiohound/.ssh/id_rsa:/root/.ssh/id_rsa:ro
-    entrypoint: >
-      sh -c "while true; do
-               nc -zvw3 radiohound.ee.nd.edu 1883 ||
-               echo 'Attempting to create ssh tunnel' \
-               ssh -i /root/.ssh/id_rsa -o GlobalKnownHostsFile=/dev/null -o StrictHostKeyChecking=no  -N -L 127.0.0.1:8083:radiohound.ee.nd.edu:1883 git@radiohound.ee.nd.edu;
-               sleep 30;
-             done"
-
->>>>>>> c01fcb80
   mongodb:
     image: "mongodb/mongodb-community-server:8.2.1-ubuntu2204"
     container_name: "mongodb"
@@ -70,22 +51,6 @@
     networks:
       - mongodb
 
-<<<<<<< HEAD
-=======
-  fft:
-    image: randyherban/fft:latest
-    platform: linux/arm64/v8
-    env_file: ".env"
-    environment:
-      - DRF_RECORDING_DIR=/data/ringbuffer
-      - DRF_FFT_CHANNEL=sr1MHz
-    container_name: fft
-    restart: unless-stopped
-    network_mode: host
-    volumes:
-      - /data/ringbuffer:/data/ringbuffer
-
->>>>>>> c01fcb80
   recorder:
     image: ghcr.io/ryanvolz/holoscan_recorder/mep:main
     container_name: recorder
